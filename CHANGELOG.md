--- conflicted
+++ resolved
@@ -50,17 +50,13 @@
 - To be consistent with PyTorch `IterableDataset`, `AllennlpLazyDataset` no longer implements `__len__()`.
   Previously it would always return 1.
 - Removed old tutorials, in favor of [the new AllenNLP Guide](https://guide.allennlp.org)
-<<<<<<< HEAD
-- When implementing the `DatasetReader._read` method, you should now return an iterable of
-  either `tuple`s or `dict`s. These will be automatically converted into `Instance`s
-  through `DatasetReader.text_to_instance` method. If the object is a `tuple`, it's treated
-  as positional arguments to `text_to_instance`, and if the object is a `dict`, it's
-  treated as keyword arguments to `text_to_instance`.
-  However, for backwards compatability, `Instance`s will still be accepted from the `_read`
-  method. But this is less efficient when using multi-process data loaders.
-=======
 - Changed the vocabulary loading to consider new lines for Windows/Linux and Mac.
->>>>>>> f4d330a2
+- The return type of `DatasetReader._read` is now `Iterable[Union[Instance, Dict[str, Any]]]`
+  instead of `Iterable[Instance]`. When the objects generated are dictionaries instead of `Instance`s,
+  they are treated as keyword argument for `DatasetReader.text_to_instance`.
+  The public `DatasetReader.read()` method internally calls `text_to_instance` on these dictionaries
+  whenever they are encountered.
+  This makes multi-process data loading with a lazy `DatasetReader` more efficient.
 
 ## [v1.0.0rc5](https://github.com/allenai/allennlp/releases/tag/v1.0.0rc5) - 2020-05-26
 
